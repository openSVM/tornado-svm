--- conflicted
+++ resolved
@@ -47,15 +47,14 @@
   return note
 }
 
-<<<<<<< HEAD
 async function depositErc20() {
   const account = (await web3.eth.getAccounts())[0]
   const tokenAmount = process.env.TOKEN_AMOUNT
   await erc20.methods.mint(account, tokenAmount).send({ from: account, gas:1e6 })
+
+  await erc20.methods.approve(erc20mixer.address, tokenAmount).send({ from: account, gas:1e6 })
   const allowance = await erc20.methods.allowance(account, erc20mixer.address).call()
   console.log('erc20mixer allowance', allowance.toString(10))
-
-  await erc20.methods.approve(erc20mixer.address, tokenAmount).send({ from: account, gas:1e6 })
 
   const deposit = createDeposit(rbigint(31), rbigint(31))
   await erc20mixer.methods.deposit('0x' + deposit.commitment.toString(16)).send({ value: ETH_AMOUNT, from: account, gas:1e6 })
@@ -67,7 +66,7 @@
   return note
 }
 
-async function withdrawErc20(note, receiver) {
+async function withdrawErc20(note, receiver, relayer) {
   let buf = Buffer.from(note.slice(2), 'hex')
   let deposit = createDeposit(bigInt.leBuff2int(buf.slice(0, 31)), bigInt.leBuff2int(buf.slice(31, 62)))
 
@@ -88,7 +87,7 @@
   const validRoot = await erc20mixer.methods.isKnownRoot(await tree.root()).call()
   const nullifierHash = pedersenHash(deposit.nullifier.leInt2Buff(31))
   const nullifierHashToCheck = nullifierHash.toString(16).padStart('66', '0x000000')
-  const isSpent = await mixer.methods.isSpent(nullifierHashToCheck).call()
+  const isSpent = await erc20mixer.methods.isSpent(nullifierHashToCheck).call()
   assert(validRoot === true)
   assert(isSpent === false)
 
@@ -100,7 +99,8 @@
     root: root,
     nullifierHash,
     receiver: bigInt(receiver),
-    fee: bigInt(0),
+    relayer: bigInt(relayer),
+    fee: bigInt(web3.utils.toWei('0.01')),
 
     // private
     nullifier: deposit.nullifier,
@@ -116,7 +116,7 @@
   console.timeEnd('Proof time')
 
   console.log('Submitting withdraw transaction')
-  await mixer.methods.withdraw(pi_a, pi_b, pi_c, publicSignals).send({ from: (await web3.eth.getAccounts())[0], gas: 1e6 })
+  await erc20mixer.methods.withdraw(pi_a, pi_b, pi_c, publicSignals).send({ from: (await web3.eth.getAccounts())[0], gas: 1e6 })
   console.log('Done')
 }
 
@@ -125,14 +125,18 @@
   console.log('Balance is ', web3.utils.fromWei(balance))
 }
 
-=======
-/**
- * Make a withdrawal
- * @param note A preimage containing secret and nullifier
- * @param receiver Address for receiving funds
- * @returns {Promise<void>}
- */
->>>>>>> 0689d76d
+async function getBalanceErc20(receiver, relayer) {
+  const balanceReceiver = await web3.eth.getBalance(receiver)
+  const balanceRelayer = await web3.eth.getBalance(relayer)
+  const tokenBalanceReceiver = await erc20.methods.balanceOf(receiver).call()
+  const tokenBalanceRelayer = await erc20.methods.balanceOf(relayer).call()
+  console.log('Receiver eth Balance is ', web3.utils.fromWei(balanceReceiver))
+  console.log('Relayer eth Balance is ', web3.utils.fromWei(balanceRelayer))
+
+  console.log('Receiver token Balance is ', web3.utils.fromWei(tokenBalanceReceiver.toString()))
+  console.log('Relayer token Balance is ', web3.utils.fromWei(tokenBalanceRelayer.toString()))
+}
+
 async function withdraw(note, receiver) {
   // Decode hex string and restore the deposit object
   let buf = Buffer.from(note.slice(2), 'hex')
@@ -188,14 +192,6 @@
   console.log('Submitting withdraw transaction')
   await mixer.methods.withdraw(pi_a, pi_b, pi_c, publicSignals).send({ from: (await web3.eth.getAccounts())[0], gas: 1e6 })
   console.log('Done')
-}
-
-/**
- * Get default wallet balance
- */
-async function getBalance(receiver) {
-  const balance = await web3.eth.getBalance(receiver)
-  console.log('Balance is ', web3.utils.fromWei(balance))
 }
 
 /**
@@ -229,9 +225,11 @@
   }
   groth16 = await buildGroth16()
   let netId = await web3.eth.net.getId()
-  // const tx = await web3.eth.getTransaction(contractJson.networks[netId].transactionHash)
-  // mixer = new web3.eth.Contract(contractJson.abi, contractJson.networks[netId].address)
-  // mixer.deployedBlock = tx.blockNumber
+  if (contractJson.networks[netId]) {
+    const tx = await web3.eth.getTransaction(contractJson.networks[netId].transactionHash)
+    mixer = new web3.eth.Contract(contractJson.abi, contractJson.networks[netId].address)
+    mixer.deployedBlock = tx.blockNumber
+  }
 
   const tx3 = await web3.eth.getTransaction(erc20mixerJson.networks[netId].transactionHash)
   erc20mixer = new web3.eth.Contract(erc20mixerJson.abi, erc20mixerJson.networks[netId].address)
@@ -302,9 +300,22 @@
       } else
         printHelp(1)
       break
+    case 'balanceErc20':
+      if (args.length === 3 && /^0x[0-9a-fA-F]{40}$/.test(args[1]) && /^0x[0-9a-fA-F]{40}$/.test(args[2])) {
+        init().then(() => getBalanceErc20(args[1], args[2])).then(() => process.exit(0)).catch(err => {console.log(err); process.exit(1)})
+      } else
+        printHelp(1)
+      break
     case 'withdraw':
       if (args.length === 3 && /^0x[0-9a-fA-F]{124}$/.test(args[1]) && /^0x[0-9a-fA-F]{40}$/.test(args[2])) {
         init().then(() => withdraw(args[1], args[2])).then(() => process.exit(0)).catch(err => {console.log(err); process.exit(1)})
+      }
+      else
+        printHelp(1)
+      break
+    case 'withdrawErc20':
+      if (args.length === 4 && /^0x[0-9a-fA-F]{124}$/.test(args[1]) && /^0x[0-9a-fA-F]{40}$/.test(args[2]) && /^0x[0-9a-fA-F]{40}$/.test(args[3])) {
+        init().then(() => withdrawErc20(args[1], args[2], args[3])).then(() => process.exit(0)).catch(err => {console.log(err); process.exit(1)})
       }
       else
         printHelp(1)
